name: Spooler_tests

on:
  push:
    branches: [ main ]
  pull_request:
    branches: [ main ]

jobs:
  tests:
    name: tests-python${{ matrix.python-version }}-${{ matrix.os }}
    runs-on: ubuntu-latest
    strategy:
      max-parallel: 4
      matrix:
        python-version: [3.9, '3.10']
        os: ["ubuntu-latest", "macOS-latest", "windows-latest"]
    steps:
      - name: Print Concurrency Group
        env:
          CONCURRENCY_GROUP: ${{ github.repository }}-${{ github.ref }}-${{ github.head_ref }}
        run: |
          echo -e "\033[31;1;4mConcurrency Group\033[0m"
          echo -e "$CONCURRENCY_GROUP\n"
        shell: bash
      - uses: actions/checkout@v2
      - name: Set up Python ${{ matrix.python-version }}
        uses: actions/setup-python@v2
        with:
          python-version: ${{ matrix.python-version }}
      - name: Install Dependencies
        run: |
          python -m pip install --upgrade pip
          pip install -r requirements.txt
      - name: Run Tests
        run: |
          pytest
  lint:

    runs-on: ubuntu-latest

    steps:
    - uses: actions/checkout@v2
    - name: Set up Python 3.10
      uses: actions/setup-python@v2
      with:
        python-version: '3.10'
    - name: Install Dependencies
      run: |
        python -m pip install --upgrade pip
        pip install -r requirements.txt
    - name: Run pylint
      run: |
        pylint spooler_files
    - name: Run black
      run: |
        black --check .
    - name: Run mypy
      run: |
<<<<<<< HEAD
        mypy -m --disallow-untyped-defs spooler_files
=======
        mypy --disallow-untyped-defs spooler_files
>>>>>>> 7e3ebaaa
<|MERGE_RESOLUTION|>--- conflicted
+++ resolved
@@ -57,8 +57,4 @@
         black --check .
     - name: Run mypy
       run: |
-<<<<<<< HEAD
-        mypy -m --disallow-untyped-defs spooler_files
-=======
-        mypy --disallow-untyped-defs spooler_files
->>>>>>> 7e3ebaaa
+        mypy -m --disallow-untyped-defs spooler_files