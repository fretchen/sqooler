"""
The module that contains all the necessary logic for processing jobs in the database queue.
"""
import importlib
import json
import time
import os
import shutil
import traceback
import regex as re
<<<<<<< HEAD

import drpbx
=======
from .drpbx import get_file_content, update_in_database, get_next_job_in_queue
>>>>>>> 7e3ebaaa


def new_files_exist() -> bool:
    """
    Check if new files have come from GitHub.

    This is important if you host it on your own machine and run the system through `keep_running.sh`
    and automatically deploy changes. The more modern way is to run through heroku,
    which handles those issues for you.
    """
    new_files = False
    pulled_dir = "/home/ubuntu/Spooler_files_pulled/spooler_files"
    dst_dir = "/home/ubuntu/Spooler_files"
    if not os.path.isdir(pulled_dir):
        return new_files
    new_files = True
    pulled_files = [os.path.join(pulled_dir, fn) for fn in next(os.walk(pulled_dir))[2]]
    dst_files = [os.path.join(dst_dir, fn) for fn in next(os.walk(pulled_dir))[2]]
    for src_path, dst_path in zip(pulled_files, dst_files):
        shutil.copy(src_path, dst_path)
    shutil.rmtree(pulled_dir)
    return new_files


def main() -> None:
    """
    Function for processing jobs continuously.
    """
    # TODO: This should be pull in automatically from the back-end config at some point.
    backends_list = ["fermions", "singlequdit", "multiqudit"]

    # loop which is looking for the jobs
    while True:
        time.sleep(1)
        new_files = new_files_exist()
        if new_files:
            raise ValueError(
                "New files must have come. So break to restart the program!"
            )

        # the following a fancy for loop of going through all the back-ends in the list
        requested_backend = backends_list[0]
        backends_list.append(backends_list.pop(0))
        # let us first see if jobs are waiting
        job_dict = drpbx.get_next_job_in_queue(requested_backend)
        if job_dict["job_json_path"] == "None":
            continue
<<<<<<< HEAD
        job_json_dict = json.loads(
            drpbx.get_file_content(dbx_path=job_dict["job_json_path"])
        )
=======
        job_json_dict = json.loads(get_file_content(dbx_path=job_dict["job_json_path"]))
>>>>>>> 7e3ebaaa

        requested_spooler = importlib.import_module("spooler_" + requested_backend)
        add_job = getattr(requested_spooler, "add_job")
        result_dict = {}
        status_msg_dict = {
            "job_id": job_dict["job_id"],
            "status": "None",
            "detail": "None",
            "error_message": "None",
        }

        # Fix this pylint issue whenever you have time, but be careful !
        # pylint: disable=W0703
        try:
            result_dict, status_msg_dict = add_job(job_json_dict, status_msg_dict)
        except Exception:
            # Remove sensitive info like filepaths
            tb_list = traceback.format_exc().splitlines()
            for i, dummy in enumerate(tb_list):
                tb_list[i] = re.sub(
                    r'File ".*[\\/]([^\\/]+.py)"', r'File "\1"', tb_list[i]
                )  # Regex for repalcing absolute filepath with only filename.
                # Basically search for slashes and replace with the first group or
                # bracketed expression which is obviously the filename.
            slimmed_tb = " ".join(tb_list)
            # Update status dict
            status_msg_dict["status"] = "ERROR"
            status_msg_dict["detail"] += "; " + slimmed_tb
            status_msg_dict["error_message"] += "; " + slimmed_tb
        drpbx.update_in_database(result_dict, status_msg_dict, job_dict["job_id"])


if __name__ == "__main__":
    main()<|MERGE_RESOLUTION|>--- conflicted
+++ resolved
@@ -8,12 +8,8 @@
 import shutil
 import traceback
 import regex as re
-<<<<<<< HEAD
 
 import drpbx
-=======
-from .drpbx import get_file_content, update_in_database, get_next_job_in_queue
->>>>>>> 7e3ebaaa
 
 
 def new_files_exist() -> bool:
@@ -61,13 +57,9 @@
         job_dict = drpbx.get_next_job_in_queue(requested_backend)
         if job_dict["job_json_path"] == "None":
             continue
-<<<<<<< HEAD
         job_json_dict = json.loads(
             drpbx.get_file_content(dbx_path=job_dict["job_json_path"])
         )
-=======
-        job_json_dict = json.loads(get_file_content(dbx_path=job_dict["job_json_path"]))
->>>>>>> 7e3ebaaa
 
         requested_spooler = importlib.import_module("spooler_" + requested_backend)
         add_job = getattr(requested_spooler, "add_job")
